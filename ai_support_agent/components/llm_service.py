import openai
from openai import AsyncOpenAI
from typing import List
import json
from config import Config
from utils.models import TranscriptEntry, Task
import uuid

class LLMService:
    def __init__(self):
        # Initialize the AsyncOpenAI client
        self.client = AsyncOpenAI(api_key=Config.OPENAI_API_KEY)
        
        # Load system prompt from file specified in config
        try:
            with open(Config.LLM_SYSTEM_PROMPT_PATH, 'r') as f:
                self.system_prompt = f.read().strip()
        except Exception as e:
            print(f"[Warning] Failed to load system prompt from file. Using default. Error: {e}")
            self.system_prompt = "You are a helpful customer support assistant."

    async def generate_task_from_transcript(self, transcript: List[TranscriptEntry]) -> Task:
        """Generate task/plan from conversation transcript"""
        print("\n=== LLM Service: generate_task_from_transcript ===")
        
        # Format transcript for LLM
<<<<<<< HEAD
        conversation = "\n".join([f"{entry.speaker.value}: {entry.text}" for entry in transcript])
=======
        conversation = "\n".join([
            f"{entry.speaker.value}: {entry.text}" 
            for entry in transcript
        ])
        
        print("\nCurrent conversation:")
        print(conversation)
        print("=" * 50)

        prompt = f"""
        Analyze this customer support conversation and generate a task to help the agent:
        
        {conversation}
>>>>>>> 776bb882
        
        # The system_prompt (loaded from system_prompt.txt) contains the detailed instructions
        # on what to extract and the JSON format. The user prompt here just needs to provide the transcript.
        prompt = f"Transcript:\n{conversation}"
        
        try:
            print("Calling OpenAI API...")
            # Always call OpenAI API
            response = await self._call_openai(prompt)
            print("OpenAI API call completed")
            
            # Map LLM response to Task model fields
            return Task(
                id=str(uuid.uuid4()),
                customer_name=response.get("customer_name"),
                order_number=response.get("order_number"),
                order_status=response.get("order_status"),
                issue_description=response.get("issue_description"), # Store raw issue_description
                description=response.get("issue_description", "No description provided"), # Map to main description
                # generated_plan and task_type will use defaults from Task model if not in response
            )
        except Exception as e:
            print(f"[Error] Failed to generate task from LLM: {e}")
            return self._fallback_task()

    async def _call_openai(self, prompt: str) -> dict:
        """Call OpenAI API using the new v1.x.x syntax"""
        response = await self.client.chat.completions.create(
            model=Config.LLM_MODEL,
            messages=[
                {"role": "system", "content": self.system_prompt},
                {"role": "user", "content": prompt}
            ],
            temperature=0.7
        )

        raw_content = response.choices[0].message.content
        # print(f"--- LLM Raw Response Content ---\n{raw_content}\n--------------------------------")

        # Strip markdown fences if present
        cleaned_content = raw_content.strip()
        if cleaned_content.startswith("```json"):
            cleaned_content = cleaned_content[len("```json"):].strip()
        if cleaned_content.startswith("```"):
            cleaned_content = cleaned_content[len("```"):].strip()
        if cleaned_content.endswith("```"):
            cleaned_content = cleaned_content[:-len("```")].strip()
            
        return json.loads(cleaned_content)

    def _mock_response(self, transcript: List[TranscriptEntry]) -> dict:
        """Mock response for testing without API key"""
        if any("order" in entry.text.lower() for entry in transcript):
            return {
                "task_description": "Look up order status for ORDER-12345",
                "plan": "1. Search order database\n2. Check shipping status\n3. Provide update to customer",
                "task_type": "rag"
            }
        return {
            "task_description": "Provide general assistance",
            "plan": "1. Understand customer issue\n2. Provide relevant information",
            "task_type": "rag"
        }

    def _fallback_task(self) -> Task:
        return Task(
            id=str(uuid.uuid4()),
            description="Could not process customer inquiry due to an internal error.",
            issue_description="Could not process customer inquiry due to an internal error.",
            # generated_plan and task_type will use defaults from Task model
        )<|MERGE_RESOLUTION|>--- conflicted
+++ resolved
@@ -24,23 +24,7 @@
         print("\n=== LLM Service: generate_task_from_transcript ===")
         
         # Format transcript for LLM
-<<<<<<< HEAD
         conversation = "\n".join([f"{entry.speaker.value}: {entry.text}" for entry in transcript])
-=======
-        conversation = "\n".join([
-            f"{entry.speaker.value}: {entry.text}" 
-            for entry in transcript
-        ])
-        
-        print("\nCurrent conversation:")
-        print(conversation)
-        print("=" * 50)
-
-        prompt = f"""
-        Analyze this customer support conversation and generate a task to help the agent:
-        
-        {conversation}
->>>>>>> 776bb882
         
         # The system_prompt (loaded from system_prompt.txt) contains the detailed instructions
         # on what to extract and the JSON format. The user prompt here just needs to provide the transcript.
